// Package drive interfaces with the Google Drive object storage system
package drive

// FIXME need to deal with some corner cases
// * multiple files with the same name
// * files can be in multiple directories
// * can have directory loops
// * files with / in name

import (
	"fmt"
	"io"
	"io/ioutil"
	"log"
	"net/http"
	"net/url"
	"os"
	"path"
	"strconv"
	"strings"
	"sync"
	"time"

	"github.com/ncw/rclone/fs"
	"github.com/ncw/rclone/fs/config"
	"github.com/ncw/rclone/fs/config/flags"
	"github.com/ncw/rclone/fs/config/obscure"
	"github.com/ncw/rclone/fs/fserrors"
	"github.com/ncw/rclone/fs/fshttp"
	"github.com/ncw/rclone/fs/hash"
	"github.com/ncw/rclone/lib/dircache"
	"github.com/ncw/rclone/lib/oauthutil"
	"github.com/ncw/rclone/lib/pacer"
	"github.com/pkg/errors"
	"golang.org/x/oauth2"
	"golang.org/x/oauth2/google"
	drive "google.golang.org/api/drive/v3"
	"google.golang.org/api/googleapi"
)

// Constants
const (
	rcloneClientID              = "202264815644.apps.googleusercontent.com"
	rcloneEncryptedClientSecret = "eX8GpZTVx3vxMWVkuuBdDWmAUE6rGhTwVrvG9GhllYccSdj2-mvHVg"
	driveFolderType             = "application/vnd.google-apps.folder"
	timeFormatIn                = time.RFC3339
	timeFormatOut               = "2006-01-02T15:04:05.000000000Z07:00"
	minSleep                    = 10 * time.Millisecond
	defaultExtensions           = "docx,xlsx,pptx,svg"
	scopePrefix                 = "https://www.googleapis.com/auth/"
	defaultScope                = "drive"
)

// Globals
var (
	// Flags
	driveAuthOwnerOnly  = flags.BoolP("drive-auth-owner-only", "", false, "Only consider files owned by the authenticated user.")
	driveUseTrash       = flags.BoolP("drive-use-trash", "", true, "Send files to the trash instead of deleting permanently.")
	driveSkipGdocs      = flags.BoolP("drive-skip-gdocs", "", false, "Skip google documents in all listings.")
	driveSharedWithMe   = flags.BoolP("drive-shared-with-me", "", false, "Only show files that are shared with me")
	driveTrashedOnly    = flags.BoolP("drive-trashed-only", "", false, "Only show files that are in the trash")
	driveExtensions     = flags.StringP("drive-formats", "", defaultExtensions, "Comma separated list of preferred formats for downloading Google docs.")
	driveUseCreatedDate = flags.BoolP("drive-use-created-date", "", false, "Use created date instead of modified date.")
	driveListChunk      = flags.Int64P("drive-list-chunk", "", 1000, "Size of listing chunk 100-1000. 0 to disable.")
	driveImpersonate    = flags.StringP("drive-impersonate", "", "", "Impersonate this user when using a service account.")
	// chunkSize is the size of the chunks created during a resumable upload and should be a power of two.
	// 1<<18 is the minimum size supported by the Google uploader, and there is no maximum.
	chunkSize         = fs.SizeSuffix(8 * 1024 * 1024)
	driveUploadCutoff = chunkSize
	// Description of how to auth for this app
	driveConfig = &oauth2.Config{
		Scopes:       []string{scopePrefix + "drive"},
		Endpoint:     google.Endpoint,
		ClientID:     rcloneClientID,
		ClientSecret: obscure.MustReveal(rcloneEncryptedClientSecret),
		RedirectURL:  oauthutil.TitleBarRedirectURL,
	}
	mimeTypeToExtension = map[string]string{
		"application/epub+zip":                                                      "epub",
		"application/msword":                                                        "doc",
		"application/pdf":                                                           "pdf",
		"application/rtf":                                                           "rtf",
		"application/vnd.ms-excel":                                                  "xls",
		"application/vnd.oasis.opendocument.presentation":                           "odp",
		"application/vnd.oasis.opendocument.spreadsheet":                            "ods",
		"application/vnd.oasis.opendocument.text":                                   "odt",
		"application/vnd.openxmlformats-officedocument.presentationml.presentation": "pptx",
		"application/vnd.openxmlformats-officedocument.spreadsheetml.sheet":         "xlsx",
		"application/vnd.openxmlformats-officedocument.wordprocessingml.document":   "docx",
		"application/x-vnd.oasis.opendocument.spreadsheet":                          "ods",
		"application/zip":                                                           "zip",
		"image/jpeg":                                                                "jpg",
		"image/png":                                                                 "png",
		"image/svg+xml":                                                             "svg",
		"text/csv":                                                                  "csv",
		"text/html":                                                                 "html",
		"text/plain":                                                                "txt",
		"text/tab-separated-values":                                                 "tsv",
	}
	extensionToMimeType map[string]string
	partialFields       = "id,name,size,md5Checksum,trashed,modifiedTime,createdTime,mimeType"
	exportFormatsOnce   sync.Once           // make sure we fetch the export formats only once
	_exportFormats      map[string][]string // allowed export mime-type conversions
)

// Register with Fs
func init() {
	fs.Register(&fs.RegInfo{
		Name:        "drive",
		Description: "Google Drive",
		NewFs:       NewFs,
		Config: func(name string) {
			var err error
			// Fill in the scopes
			scope := config.FileGet(name, "scope")
			if scope == "" {
				scope = defaultScope
			}
			driveConfig.Scopes = nil
			for _, scope := range strings.Split(scope, ",") {
				driveConfig.Scopes = append(driveConfig.Scopes, scopePrefix+strings.TrimSpace(scope))
				// Set the root_folder_id if using drive.appfolder
				if scope == "drive.appfolder" {
					config.FileSet(name, "root_folder_id", "appDataFolder")
				}
			}
			if config.FileGet(name, "service_account_file") == "" {
				err = oauthutil.Config("drive", name, driveConfig)
				if err != nil {
					log.Fatalf("Failed to configure token: %v", err)
				}
			}
			err = configTeamDrive(name)
			if err != nil {
				log.Fatalf("Failed to configure team drive: %v", err)
			}
		},
		Options: []fs.Option{{
			Name: config.ConfigClientID,
			Help: "Google Application Client Id - leave blank normally.",
		}, {
			Name: config.ConfigClientSecret,
			Help: "Google Application Client Secret - leave blank normally.",
		}, {
			Name: "scope",
			Help: "Scope that rclone should use when requesting access from drive.",
			Examples: []fs.OptionExample{{
				Value: "drive",
				Help:  "Full access all files, excluding Application Data Folder.",
			}, {
				Value: "drive.readonly",
				Help:  "Read-only access to file metadata and file contents.",
			}, {
				Value: "drive.file",
				Help:  "Access to files created by rclone only.\nThese are visible in the drive website.\nFile authorization is revoked when the user deauthorizes the app.",
			}, {
				Value: "drive.appfolder",
				Help:  "Allows read and write access to the Application Data folder.\nThis is not visible in the drive website.",
			}, {
				Value: "drive.metadata.readonly",
				Help:  "Allows read-only access to file metadata but\ndoes not allow any access to read or download file content.",
			}},
		}, {
			Name: "root_folder_id",
			Help: "ID of the root folder - leave blank normally.  Fill in to access \"Computers\" folders. (see docs).",
		}, {
			Name: "service_account_file",
			Help: "Service Account Credentials JSON file path  - leave blank normally.\nNeeded only if you want use SA instead of interactive login.",
		}},
	})
	flags.VarP(&driveUploadCutoff, "drive-upload-cutoff", "", "Cutoff for switching to chunked upload")
	flags.VarP(&chunkSize, "drive-chunk-size", "", "Upload chunk size. Must a power of 2 >= 256k.")

	// Invert mimeTypeToExtension
	extensionToMimeType = make(map[string]string, len(mimeTypeToExtension))
	for mimeType, extension := range mimeTypeToExtension {
		extensionToMimeType[extension] = mimeType
	}
}

// Fs represents a remote drive server
type Fs struct {
	name         string             // name of this remote
	root         string             // the path we are working on
	features     *fs.Features       // optional features
	svc          *drive.Service     // the connection to the drive server
	client       *http.Client       // authorized client
	rootFolderID string             // the id of the root folder
	dirCache     *dircache.DirCache // Map of directory path to directory id
	pacer        *pacer.Pacer       // To pace the API calls
	extensions   []string           // preferred extensions to download docs
	teamDriveID  string             // team drive ID, may be ""
	isTeamDrive  bool               // true if this is a team drive
}

// Object describes a drive object
type Object struct {
	fs           *Fs    // what this object is part of
	remote       string // The remote path
	id           string // Drive Id of this object
	url          string // Download URL of this object
	md5sum       string // md5sum of the object
	bytes        int64  // size of the object
	modifiedDate string // RFC3339 time it was last modified
	isDocument   bool   // if set this is a Google doc
	mimeType     string
}

// ------------------------------------------------------------

// Name of the remote (as passed into NewFs)
func (f *Fs) Name() string {
	return f.name
}

// Root of the remote (as passed into NewFs)
func (f *Fs) Root() string {
	return f.root
}

// String converts this Fs to a string
func (f *Fs) String() string {
	return fmt.Sprintf("Google drive root '%s'", f.root)
}

// Features returns the optional features of this Fs
func (f *Fs) Features() *fs.Features {
	return f.features
}

// shouldRetry determines whehter a given err rates being retried
func shouldRetry(err error) (again bool, errOut error) {
	again = false
	if err != nil {
		if fserrors.ShouldRetry(err) {
			again = true
		} else {
			switch gerr := err.(type) {
			case *googleapi.Error:
				if gerr.Code >= 500 && gerr.Code < 600 {
					// All 5xx errors should be retried
					again = true
				} else if len(gerr.Errors) > 0 {
					reason := gerr.Errors[0].Reason
					if reason == "rateLimitExceeded" || reason == "userRateLimitExceeded" {
						again = true
					}
				}
			}
		}
	}
	return again, err
}

// parseParse parses a drive 'url'
func parseDrivePath(path string) (root string, err error) {
	root = strings.Trim(path, "/")
	return
}

// User function to process a File item from list
//
// Should return true to finish processing
type listFn func(*drive.File) bool

// Lists the directory required calling the user function on each item found
//
// If the user fn ever returns true then it early exits with found = true
//
// Search params: https://developers.google.com/drive/search-parameters
func (f *Fs) list(dirID string, title string, directoriesOnly bool, filesOnly bool, includeAll bool, fn listFn) (found bool, err error) {
	var query []string
	if !includeAll {
		q := "trashed=" + strconv.FormatBool(*driveTrashedOnly)
		if *driveTrashedOnly {
			q = fmt.Sprintf("(mimeType='%s' or %s)", driveFolderType, q)
		}
		query = append(query, q)
	}
	// Search with sharedWithMe will always return things listed in "Shared With Me" (without any parents)
	// We must not filter with parent when we try list "ROOT" with drive-shared-with-me
	// If we need to list file inside those shared folders, we must search it without sharedWithMe
	if *driveSharedWithMe && dirID == f.rootFolderID {
		query = append(query, "sharedWithMe=true")
	}
	if dirID != "" && !(*driveSharedWithMe && dirID == f.rootFolderID) {
		query = append(query, fmt.Sprintf("'%s' in parents", dirID))
	}
	if title != "" {
		// Escaping the backslash isn't documented but seems to work
		searchTitle := strings.Replace(title, `\`, `\\`, -1)
		searchTitle = strings.Replace(searchTitle, `'`, `\'`, -1)
		// Convert ／ to / for search
		searchTitle = strings.Replace(searchTitle, "／", "/", -1)
		// use contains to work around #1675
		query = append(query, fmt.Sprintf("name contains '%s'", searchTitle))
	}
	if directoriesOnly {
		query = append(query, fmt.Sprintf("mimeType='%s'", driveFolderType))
	}
	if filesOnly {
		query = append(query, fmt.Sprintf("mimeType!='%s'", driveFolderType))
	}
	list := f.svc.Files.List()
	if len(query) > 0 {
		list.Q(strings.Join(query, " and "))
		// fmt.Printf("list Query = %q\n", query)
	}
	if *driveListChunk > 0 {
		list.PageSize(*driveListChunk)
	}
	if f.isTeamDrive {
		list.TeamDriveId(f.teamDriveID)
		list.SupportsTeamDrives(true)
		list.IncludeTeamDriveItems(true)
		list.Corpora("teamDrive")
	}
	// If using appDataFolder then need to add Spaces
	if f.rootFolderID == "appDataFolder" {
		list.Spaces("appDataFolder")
	}

	var fields = partialFields

	if *driveAuthOwnerOnly {
		fields += ",owners"
	}

	fields = fmt.Sprintf("files(%s),nextPageToken", fields)

OUTER:
	for {
		var files *drive.FileList
		err = f.pacer.Call(func() (bool, error) {
			files, err = list.Fields(googleapi.Field(fields)).Do()
			return shouldRetry(err)
		})
		if err != nil {
			return false, errors.Wrap(err, "couldn't list directory")
		}
		for _, item := range files.Files {
			// Convert / to ／ for listing purposes
			item.Name = strings.Replace(item.Name, "/", "／", -1)
			// skip items introduced by workaround (#1675)
			if title != "" && title != item.Name {
				continue
			}
			if fn(item) {
				found = true
				break OUTER
			}
		}
		if files.NextPageToken == "" {
			break
		}
		list.PageToken(files.NextPageToken)
	}
	return
}

// Returns true of x is a power of 2 or zero
func isPowerOfTwo(x int64) bool {
	switch {
	case x == 0:
		return true
	case x < 0:
		return false
	default:
		return (x & (x - 1)) == 0
	}
}

// parseExtensions parses drive export extensions from a string
func (f *Fs) parseExtensions(extensions string) error {
	for _, extension := range strings.Split(extensions, ",") {
		extension = strings.ToLower(strings.TrimSpace(extension))
		if _, found := extensionToMimeType[extension]; !found {
			return errors.Errorf("couldn't find mime type for extension %q", extension)
		}
		found := false
		for _, existingExtension := range f.extensions {
			if extension == existingExtension {
				found = true
				break
			}
		}
		if !found {
			f.extensions = append(f.extensions, extension)
		}
	}
	return nil
}

// Figure out if the user wants to use a team drive
func configTeamDrive(name string) error {
	teamDrive := config.FileGet(name, "team_drive")
	if teamDrive == "" {
		fmt.Printf("Configure this as a team drive?\n")
	} else {
		fmt.Printf("Change current team drive ID %q?\n", teamDrive)
	}
	if !config.Confirm() {
		return nil
	}
	client, err := createOAuthClient(name)
	if err != nil {
		return errors.Wrap(err, "config team drive failed to create oauth client")
	}
	svc, err := drive.New(client)
	if err != nil {
		return errors.Wrap(err, "config team drive failed to make drive client")
	}
	fmt.Printf("Fetching team drive list...\n")
	var driveIDs, driveNames []string
	listTeamDrives := svc.Teamdrives.List().PageSize(100)
	for {
		var teamDrives *drive.TeamDriveList
		err = newPacer().Call(func() (bool, error) {
			teamDrives, err = listTeamDrives.Do()
			return shouldRetry(err)
		})
		if err != nil {
			return errors.Wrap(err, "list team drives failed")
		}
		for _, drive := range teamDrives.TeamDrives {
			driveIDs = append(driveIDs, drive.Id)
			driveNames = append(driveNames, drive.Name)
		}
		if teamDrives.NextPageToken == "" {
			break
		}
		listTeamDrives.PageToken(teamDrives.NextPageToken)
	}
	var driveID string
	if len(driveIDs) == 0 {
		fmt.Printf("No team drives found in your account")
	} else {
		driveID = config.Choose("Enter a Team Drive ID", driveIDs, driveNames, true)
	}
	config.FileSet(name, "team_drive", driveID)
	return nil
}

// newPacer makes a pacer configured for drive
func newPacer() *pacer.Pacer {
	return pacer.New().SetMinSleep(minSleep).SetPacer(pacer.GoogleDrivePacer)
}

func getServiceAccountClient(keyJsonfilePath string) (*http.Client, error) {
	data, err := ioutil.ReadFile(os.ExpandEnv(keyJsonfilePath))
	if err != nil {
		return nil, errors.Wrap(err, "error opening credentials file")
	}
	conf, err := google.JWTConfigFromJSON(data, driveConfig.Scopes...)
	if err != nil {
		return nil, errors.Wrap(err, "error processing credentials")
	}
	if *driveImpersonate != "" {
		conf.Subject = *driveImpersonate
	}
	ctxWithSpecialClient := oauthutil.Context(fshttp.NewClient(fs.Config))
	return oauth2.NewClient(ctxWithSpecialClient, conf.TokenSource(ctxWithSpecialClient)), nil
}

func createOAuthClient(name string) (*http.Client, error) {
	var oAuthClient *http.Client
	var err error

	serviceAccountPath := config.FileGet(name, "service_account_file")
	if serviceAccountPath != "" {
		oAuthClient, err = getServiceAccountClient(serviceAccountPath)
		if err != nil {
			return nil, errors.Wrap(err, "failed to create oauth client from service account")
		}
	} else {
		oAuthClient, _, err = oauthutil.NewClient(name, driveConfig)
		if err != nil {
			return nil, errors.Wrap(err, "failed to create oauth client")
		}
	}

	return oAuthClient, nil
}

// NewFs contstructs an Fs from the path, container:path
func NewFs(name, path string) (fs.Fs, error) {
	if !isPowerOfTwo(int64(chunkSize)) {
		return nil, errors.Errorf("drive: chunk size %v isn't a power of two", chunkSize)
	}
	if chunkSize < 256*1024 {
		return nil, errors.Errorf("drive: chunk size can't be less than 256k - was %v", chunkSize)
	}

	oAuthClient, err := createOAuthClient(name)
	if err != nil {
		return nil, errors.Wrap(err, "drive: failed when making oauth client")
	}

	root, err := parseDrivePath(path)
	if err != nil {
		return nil, err
	}

	f := &Fs{
		name:  name,
		root:  root,
		pacer: newPacer(),
	}
	f.teamDriveID = config.FileGet(name, "team_drive")
	f.isTeamDrive = f.teamDriveID != ""
	f.features = (&fs.Features{
		DuplicateFiles:          true,
		ReadMimeType:            true,
		WriteMimeType:           true,
		CanHaveEmptyDirectories: true,
	}).Fill(f)

	// Create a new authorized Drive client.
	f.client = oAuthClient
	f.svc, err = drive.New(f.client)
	if err != nil {
		return nil, errors.Wrap(err, "couldn't create Drive client")
	}

	// set root folder for a team drive or query the user root folder
	if f.isTeamDrive {
		f.rootFolderID = f.teamDriveID
	} else {
		f.rootFolderID = "root"
	}

	// override root folder if set in the config
	if rootID := config.FileGet(name, "root_folder_id"); rootID != "" {
		f.rootFolderID = rootID
	}

	f.dirCache = dircache.New(root, f.rootFolderID, f)

	// Parse extensions
	err = f.parseExtensions(*driveExtensions)
	if err != nil {
		return nil, err
	}
	err = f.parseExtensions(defaultExtensions) // make sure there are some sensible ones on there
	if err != nil {
		return nil, err
	}

	// Find the current root
	err = f.dirCache.FindRoot(false)
	if err != nil {
		// Assume it is a file
		newRoot, remote := dircache.SplitPath(root)
		tempF := *f
		tempF.dirCache = dircache.New(newRoot, f.rootFolderID, &tempF)
		tempF.root = newRoot
		// Make new Fs which is the parent
		err = tempF.dirCache.FindRoot(false)
		if err != nil {
			// No root so return old f
			return f, nil
		}
		entries, err := tempF.List("")
		if err != nil {
			// unable to list folder so return old f
			return f, nil
		}
		for _, e := range entries {
			if _, isObject := e.(fs.Object); isObject && e.Remote() == remote {
<<<<<<< HEAD
				// return an error with an fs which points to the parent
				return &newF, fs.ErrorIsFile

=======
				// XXX: update the old f here instead of returning tempF, since
				// `features` were already filled with functions having *f as a receiver.
				// See https://github.com/ncw/rclone/issues/2182
				f.dirCache = tempF.dirCache
				f.root = tempF.root
				return f, fs.ErrorIsFile
>>>>>>> 9df266a6
			}
		}
		// File doesn't exist so return old f
		return f, nil
	}
	// fmt.Printf("Root id %s", f.dirCache.RootID())
	return f, nil
}

// Return an Object from a path
//
// If it can't be found it returns the error fs.ErrorObjectNotFound.
func (f *Fs) newObjectWithInfo(remote string, info *drive.File) (fs.Object, error) {
	o := &Object{
		fs:     f,
		remote: remote,
	}
	if info != nil {
		o.setMetaData(info)
	} else {
		err := o.readMetaData() // reads info and meta, returning an error
		if err != nil {
			return nil, err
		}
	}
	return o, nil
}

// NewObject finds the Object at remote.  If it can't be found
// it returns the error fs.ErrorObjectNotFound.
func (f *Fs) NewObject(remote string) (fs.Object, error) {
	return f.newObjectWithInfo(remote, nil)
}

// FindLeaf finds a directory of name leaf in the folder with ID pathID
func (f *Fs) FindLeaf(pathID, leaf string) (pathIDOut string, found bool, err error) {
	// Find the leaf in pathID
	found, err = f.list(pathID, leaf, true, false, false, func(item *drive.File) bool {
		if item.Name == leaf {
			pathIDOut = item.Id
			return true
		}
		return false
	})
	return pathIDOut, found, err
}

// CreateDir makes a directory with pathID as parent and name leaf
func (f *Fs) CreateDir(pathID, leaf string) (newID string, err error) {
	// fmt.Println("Making", path)
	// Define the metadata for the directory we are going to create.
	createInfo := &drive.File{
		Name:        leaf,
		Description: leaf,
		MimeType:    driveFolderType,
		Parents:     []string{pathID},
	}
	var info *drive.File
	err = f.pacer.Call(func() (bool, error) {
		info, err = f.svc.Files.Create(createInfo).Fields(googleapi.Field(partialFields)).SupportsTeamDrives(f.isTeamDrive).Do()
		return shouldRetry(err)
	})
	if err != nil {
		return "", err
	}
	return info.Id, nil
}

// isAuthOwned checks if any of the item owners is the authenticated owner
func isAuthOwned(item *drive.File) bool {
	for _, owner := range item.Owners {
		if owner.Me {
			return true
		}
	}
	return false
}

// exportFormats returns the export formats from drive, fetching them
// if necessary.
//
// if the fetch fails then it will not export any drive formats
func (f *Fs) exportFormats() map[string][]string {
	exportFormatsOnce.Do(func() {
		var about *drive.About
		var err error
		err = f.pacer.Call(func() (bool, error) {
			about, err = f.svc.About.Get().Fields("exportFormats").Do()
			return shouldRetry(err)
		})
		if err != nil {
			fs.Errorf(f, "Failed to get Drive exportFormats: %v", err)
			_exportFormats = map[string][]string{}
			return
		}
		_exportFormats = about.ExportFormats
	})
	return _exportFormats
}

// findExportFormat works out the optimum extension and mime-type
// for this item.
//
// Look through the extensions and find the first format that can be
// converted.  If none found then return "", ""
func (f *Fs) findExportFormat(filepath string, exportMimeTypes []string) (extension, mimeType string) {
	for _, extension := range f.extensions {
		mimeType := extensionToMimeType[extension]
		for _, emt := range exportMimeTypes {
			if emt == mimeType {
				return extension, mimeType
			}
		}
	}

	// else return empty
	return "", ""
}

// List the objects and directories in dir into entries.  The
// entries can be returned in any order but should be for a
// complete directory.
//
// dir should be "" to list the root, and should not have
// trailing slashes.
//
// This should return ErrDirNotFound if the directory isn't
// found.
func (f *Fs) List(dir string) (entries fs.DirEntries, err error) {
	err = f.dirCache.FindRoot(false)
	if err != nil {
		return nil, err
	}
	directoryID, err := f.dirCache.FindDir(dir, false)
	if err != nil {
		return nil, err
	}

	var iErr error
	_, err = f.list(directoryID, "", false, false, false, func(item *drive.File) bool {
		remote := path.Join(dir, item.Name)
		switch {
		case item.MimeType == driveFolderType:
			// cache the directory ID for later lookups
			f.dirCache.Put(remote, item.Id)
			when, _ := time.Parse(timeFormatIn, item.ModifiedTime)
			d := fs.NewDir(remote, when).SetID(item.Id)
			entries = append(entries, d)
		case *driveAuthOwnerOnly && !isAuthOwned(item):
			// ignore object
		case item.Md5Checksum != "" || item.Size > 0:
			// If item has MD5 sum or a length it is a file stored on drive
			o, err := f.newObjectWithInfo(remote, item)
			if err != nil {
				iErr = err
				return true
			}
			entries = append(entries, o)
		case *driveSkipGdocs:
			fs.Debugf(remote, "Skipping google document type %q", item.MimeType)
		default:
			exportMimeTypes, isDocument := f.exportFormats()[item.MimeType]
			if !isDocument {
				fs.Debugf(remote, "Ignoring unknown document type %q", item.MimeType)
				break
			}
			// If item has export links then it is a google doc
			extension, exportMimeType := f.findExportFormat(remote, exportMimeTypes)
			if extension == "" {
				fs.Debugf(remote, "No export formats found for %q", item.MimeType)
				break
			}
			o, err := f.newObjectWithInfo(remote+"."+extension, item)
			if err != nil {
				iErr = err
				return true
			}
			obj := o.(*Object)
			obj.url = fmt.Sprintf("%sfiles/%s/export?mimeType=%s", f.svc.BasePath, item.Id, url.QueryEscape(exportMimeType))
			obj.isDocument = true
			obj.mimeType = exportMimeType
			obj.bytes = -1
			entries = append(entries, o)
		}
		return false
	})
	if err != nil {
		return nil, err
	}
	if iErr != nil {
		return nil, iErr
	}
	return entries, nil
}

// Creates a drive.File info from the parameters passed in and a half
// finished Object which must have setMetaData called on it
//
// Used to create new objects
func (f *Fs) createFileInfo(remote string, modTime time.Time, size int64) (*Object, *drive.File, error) {
	// Temporary Object under construction
	o := &Object{
		fs:     f,
		remote: remote,
		bytes:  size,
	}

	leaf, directoryID, err := f.dirCache.FindRootAndPath(remote, true)
	if err != nil {
		return nil, nil, err
	}

	// Define the metadata for the file we are going to create.
	createInfo := &drive.File{
		Name:         leaf,
		Description:  leaf,
		Parents:      []string{directoryID},
		MimeType:     fs.MimeTypeFromName(remote),
		ModifiedTime: modTime.Format(timeFormatOut),
	}
	return o, createInfo, nil
}

// Put the object
//
// Copy the reader in to the new object which is returned
//
// The new object may have been created if an error is returned
func (f *Fs) Put(in io.Reader, src fs.ObjectInfo, options ...fs.OpenOption) (fs.Object, error) {
	exisitingObj, err := f.newObjectWithInfo(src.Remote(), nil)
	switch err {
	case nil:
		return exisitingObj, exisitingObj.Update(in, src, options...)
	case fs.ErrorObjectNotFound:
		// Not found so create it
		return f.PutUnchecked(in, src, options...)
	default:
		return nil, err
	}
}

// PutStream uploads to the remote path with the modTime given of indeterminate size
func (f *Fs) PutStream(in io.Reader, src fs.ObjectInfo, options ...fs.OpenOption) (fs.Object, error) {
	return f.Put(in, src, options...)
}

// PutUnchecked uploads the object
//
// This will create a duplicate if we upload a new file without
// checking to see if there is one already - use Put() for that.
func (f *Fs) PutUnchecked(in io.Reader, src fs.ObjectInfo, options ...fs.OpenOption) (fs.Object, error) {
	remote := src.Remote()
	size := src.Size()
	modTime := src.ModTime()

	o, createInfo, err := f.createFileInfo(remote, modTime, size)
	if err != nil {
		return nil, err
	}

	var info *drive.File
	if size == 0 || size < int64(driveUploadCutoff) {
		// Make the API request to upload metadata and file data.
		// Don't retry, return a retry error instead
		err = f.pacer.CallNoRetry(func() (bool, error) {
			info, err = f.svc.Files.Create(createInfo).Media(in, googleapi.ContentType("")).Fields(googleapi.Field(partialFields)).SupportsTeamDrives(f.isTeamDrive).Do()
			return shouldRetry(err)
		})
		if err != nil {
			return o, err
		}
	} else {
		// Upload the file in chunks
		info, err = f.Upload(in, size, createInfo.MimeType, "", createInfo, remote)
		if err != nil {
			return o, err
		}
	}
	o.setMetaData(info)
	return o, nil
}

// MergeDirs merges the contents of all the directories passed
// in into the first one and rmdirs the other directories.
func (f *Fs) MergeDirs(dirs []fs.Directory) error {
	if len(dirs) < 2 {
		return nil
	}
	dstDir := dirs[0]
	for _, srcDir := range dirs[1:] {
		// list the the objects
		infos := []*drive.File{}
		_, err := f.list(srcDir.ID(), "", false, false, true, func(info *drive.File) bool {
			infos = append(infos, info)
			return false
		})
		if err != nil {
			return errors.Wrapf(err, "MergeDirs list failed on %v", srcDir)
		}
		// move them into place
		for _, info := range infos {
			fs.Infof(srcDir, "merging %q", info.Name)
			// Move the file into the destination
			err = f.pacer.Call(func() (bool, error) {
				_, err = f.svc.Files.Update(info.Id, nil).RemoveParents(srcDir.ID()).AddParents(dstDir.ID()).Fields("").SupportsTeamDrives(f.isTeamDrive).Do()
				return shouldRetry(err)
			})
			if err != nil {
				return errors.Wrapf(err, "MergDirs move failed on %q in %v", info.Name, srcDir)
			}
		}
		// rmdir (into trash) the now empty source directory
		err = f.rmdir(srcDir.ID(), true)
		if err != nil {
			fs.Infof(srcDir, "removing empty directory")
			return errors.Wrapf(err, "MergDirs move failed to rmdir %q", srcDir)
		}
	}
	return nil
}

// Mkdir creates the container if it doesn't exist
func (f *Fs) Mkdir(dir string) error {
	err := f.dirCache.FindRoot(true)
	if err != nil {
		return err
	}
	if dir != "" {
		_, err = f.dirCache.FindDir(dir, true)
	}
	return err
}

// Rmdir deletes a directory unconditionally by ID
func (f *Fs) rmdir(directoryID string, useTrash bool) error {
	return f.pacer.Call(func() (bool, error) {
		var err error
		if useTrash {
			info := drive.File{
				Trashed: true,
			}
			_, err = f.svc.Files.Update(directoryID, &info).Fields("").SupportsTeamDrives(f.isTeamDrive).Do()
		} else {
			err = f.svc.Files.Delete(directoryID).Fields("").SupportsTeamDrives(f.isTeamDrive).Do()
		}
		return shouldRetry(err)
	})
}

// Rmdir deletes a directory
//
// Returns an error if it isn't empty
func (f *Fs) Rmdir(dir string) error {
	root := path.Join(f.root, dir)
	dc := f.dirCache
	directoryID, err := dc.FindDir(dir, false)
	if err != nil {
		return err
	}
	var trashedFiles = false
	found, err := f.list(directoryID, "", false, false, true, func(item *drive.File) bool {
		if !item.Trashed {
			fs.Debugf(dir, "Rmdir: contains file: %q", item.Name)
			return true
		}
		fs.Debugf(dir, "Rmdir: contains trashed file: %q", item.Name)
		trashedFiles = true
		return false
	})
	if err != nil {
		return err
	}
	if found {
		return errors.Errorf("directory not empty")
	}
	if root != "" {
		// trash the directory if it had trashed files
		// in or the user wants to trash, otherwise
		// delete it.
		err = f.rmdir(directoryID, trashedFiles || *driveUseTrash)
		if err != nil {
			return err
		}
	}
	f.dirCache.FlushDir(dir)
	if err != nil {
		return err
	}
	return nil
}

// Precision of the object storage system
func (f *Fs) Precision() time.Duration {
	return time.Millisecond
}

// Copy src to this remote using server side copy operations.
//
// This is stored with the remote path given
//
// It returns the destination Object and a possible error
//
// Will only be called if src.Fs().Name() == f.Name()
//
// If it isn't possible then return fs.ErrorCantCopy
func (f *Fs) Copy(src fs.Object, remote string) (fs.Object, error) {
	srcObj, ok := src.(*Object)
	if !ok {
		fs.Debugf(src, "Can't copy - not same remote type")
		return nil, fs.ErrorCantCopy
	}
	if srcObj.isDocument {
		return nil, errors.New("can't copy a Google document")
	}

	o, createInfo, err := f.createFileInfo(remote, srcObj.ModTime(), srcObj.bytes)
	if err != nil {
		return nil, err
	}

	var info *drive.File
	err = o.fs.pacer.Call(func() (bool, error) {
		info, err = o.fs.svc.Files.Copy(srcObj.id, createInfo).Fields(googleapi.Field(partialFields)).SupportsTeamDrives(f.isTeamDrive).Do()
		return shouldRetry(err)
	})
	if err != nil {
		return nil, err
	}

	o.setMetaData(info)
	return o, nil
}

// Purge deletes all the files and the container
//
// Optional interface: Only implement this if you have a way of
// deleting all the files quicker than just running Remove() on the
// result of List()
func (f *Fs) Purge() error {
	if f.root == "" {
		return errors.New("can't purge root directory")
	}
	err := f.dirCache.FindRoot(false)
	if err != nil {
		return err
	}
	err = f.pacer.Call(func() (bool, error) {
		if *driveUseTrash {
			info := drive.File{
				Trashed: true,
			}
			_, err = f.svc.Files.Update(f.dirCache.RootID(), &info).Fields("").SupportsTeamDrives(f.isTeamDrive).Do()
		} else {
			err = f.svc.Files.Delete(f.dirCache.RootID()).Fields("").SupportsTeamDrives(f.isTeamDrive).Do()
		}
		return shouldRetry(err)
	})
	f.dirCache.ResetRoot()
	if err != nil {
		return err
	}
	return nil
}

// CleanUp empties the trash
func (f *Fs) CleanUp() error {
	err := f.pacer.Call(func() (bool, error) {
		err := f.svc.Files.EmptyTrash().Do()
		return shouldRetry(err)
	})

	if err != nil {
		return err
	}
	return nil
}

// Move src to this remote using server side move operations.
//
// This is stored with the remote path given
//
// It returns the destination Object and a possible error
//
// Will only be called if src.Fs().Name() == f.Name()
//
// If it isn't possible then return fs.ErrorCantMove
func (f *Fs) Move(src fs.Object, remote string) (fs.Object, error) {
	srcObj, ok := src.(*Object)
	if !ok {
		fs.Debugf(src, "Can't move - not same remote type")
		return nil, fs.ErrorCantMove
	}
	if srcObj.isDocument {
		return nil, errors.New("can't move a Google document")
	}
	_, srcParentID, err := srcObj.fs.dirCache.FindPath(src.Remote(), false)
	if err != nil {
		return nil, err
	}

	// Temporary Object under construction
	dstObj, dstInfo, err := f.createFileInfo(remote, srcObj.ModTime(), srcObj.bytes)
	if err != nil {
		return nil, err
	}
	dstParents := strings.Join(dstInfo.Parents, ",")
	dstInfo.Parents = nil

	// Do the move
	var info *drive.File
	err = f.pacer.Call(func() (bool, error) {
		info, err = f.svc.Files.Update(srcObj.id, dstInfo).RemoveParents(srcParentID).AddParents(dstParents).Fields(googleapi.Field(partialFields)).SupportsTeamDrives(f.isTeamDrive).Do()
		return shouldRetry(err)
	})
	if err != nil {
		return nil, err
	}

	dstObj.setMetaData(info)
	return dstObj, nil
}

// PublicLink adds a "readable by anyone with link" permission on the given file or folder.
func (f *Fs) PublicLink(remote string) (link string, err error) {
	id, err := f.dirCache.FindDir(remote, false)
	if err == nil {
		fs.Debugf(f, "attempting to share directory '%s'", remote)
	} else {
		fs.Debugf(f, "attempting to share single file '%s'", remote)
		o := &Object{
			fs:     f,
			remote: remote,
		}
		if err = o.readMetaData(); err != nil {
			return
		}
		id = o.id
	}

	permission := &drive.Permission{
		AllowFileDiscovery: false,
		Role:               "reader",
		Type:               "anyone",
	}

	err = f.pacer.Call(func() (bool, error) {
		// TODO: On TeamDrives this might fail if lacking permissions to change ACLs.
		// Need to either check `canShare` attribute on the object or see if a sufficient permission is already present.
		_, err = f.svc.Permissions.Create(id, permission).Fields(googleapi.Field("id")).SupportsTeamDrives(f.isTeamDrive).Do()
		return shouldRetry(err)
	})
	if err != nil {
		return "", err
	}
	return fmt.Sprintf("https://drive.google.com/open?id=%s", id), nil
}

// DirMove moves src, srcRemote to this remote at dstRemote
// using server side move operations.
//
// Will only be called if src.Fs().Name() == f.Name()
//
// If it isn't possible then return fs.ErrorCantDirMove
//
// If destination exists then return fs.ErrorDirExists
func (f *Fs) DirMove(src fs.Fs, srcRemote, dstRemote string) error {
	srcFs, ok := src.(*Fs)
	if !ok {
		fs.Debugf(srcFs, "Can't move directory - not same remote type")
		return fs.ErrorCantDirMove
	}
	srcPath := path.Join(srcFs.root, srcRemote)
	dstPath := path.Join(f.root, dstRemote)

	// Refuse to move to or from the root
	if srcPath == "" || dstPath == "" {
		fs.Debugf(src, "DirMove error: Can't move root")
		return errors.New("can't move root directory")
	}

	// find the root src directory
	err := srcFs.dirCache.FindRoot(false)
	if err != nil {
		return err
	}

	// find the root dst directory
	if dstRemote != "" {
		err = f.dirCache.FindRoot(true)
		if err != nil {
			return err
		}
	} else {
		if f.dirCache.FoundRoot() {
			return fs.ErrorDirExists
		}
	}

	// Find ID of dst parent, creating subdirs if necessary
	var leaf, dstDirectoryID string
	findPath := dstRemote
	if dstRemote == "" {
		findPath = f.root
	}
	leaf, dstDirectoryID, err = f.dirCache.FindPath(findPath, true)
	if err != nil {
		return err
	}

	// Check destination does not exist
	if dstRemote != "" {
		_, err = f.dirCache.FindDir(dstRemote, false)
		if err == fs.ErrorDirNotFound {
			// OK
		} else if err != nil {
			return err
		} else {
			return fs.ErrorDirExists
		}
	}

	// Find ID of src parent
	_, srcDirectoryID, err := srcFs.dirCache.FindPath(srcRemote, false)
	if err != nil {
		return err
	}
	// Find ID of src
	srcID, err := srcFs.dirCache.FindDir(srcRemote, false)
	if err != nil {
		return err
	}

	// Do the move
	patch := drive.File{
		Name: leaf,
	}
	err = f.pacer.Call(func() (bool, error) {
		_, err = f.svc.Files.Update(srcID, &patch).RemoveParents(srcDirectoryID).AddParents(dstDirectoryID).Fields("").SupportsTeamDrives(f.isTeamDrive).Do()
		return shouldRetry(err)
	})
	if err != nil {
		return err
	}
	srcFs.dirCache.FlushDir(srcRemote)
	return nil
}

// ChangeNotify calls the passed function with a path that has had changes.
// If the implementation uses polling, it should adhere to the given interval.
//
// Automatically restarts itself in case of unexpected behaviour of the remote.
//
// Close the returned channel to stop being notified.
func (f *Fs) ChangeNotify(notifyFunc func(string, fs.EntryType), pollInterval time.Duration) chan bool {
	quit := make(chan bool)
	go func() {
		select {
		case <-quit:
			return
		default:
			for {
				f.changeNotifyRunner(notifyFunc, pollInterval)
				fs.Debugf(f, "Notify listener service ran into issues, restarting shortly.")
				time.Sleep(pollInterval)
			}
		}
	}()
	return quit
}

func (f *Fs) changeNotifyRunner(notifyFunc func(string, fs.EntryType), pollInterval time.Duration) {
	var err error
	var startPageToken *drive.StartPageToken
	err = f.pacer.Call(func() (bool, error) {
		startPageToken, err = f.svc.Changes.GetStartPageToken().SupportsTeamDrives(f.isTeamDrive).Do()
		return shouldRetry(err)
	})
	if err != nil {
		fs.Debugf(f, "Failed to get StartPageToken: %v", err)
		return
	}
	pageToken := startPageToken.StartPageToken

	for {
		fs.Debugf(f, "Checking for changes on remote")
		var changeList *drive.ChangeList

		err = f.pacer.Call(func() (bool, error) {
			changesCall := f.svc.Changes.List(pageToken).Fields("nextPageToken,newStartPageToken,changes(fileId,file(name,parents,mimeType))")
			if *driveListChunk > 0 {
				changesCall = changesCall.PageSize(*driveListChunk)
			}
			changeList, err = changesCall.SupportsTeamDrives(f.isTeamDrive).Do()
			return shouldRetry(err)
		})
		if err != nil {
			fs.Debugf(f, "Failed to get Changes: %v", err)
			return
		}

		type entryType struct {
			path      string
			entryType fs.EntryType
		}
		var pathsToClear []entryType
		for _, change := range changeList.Changes {
			if path, ok := f.dirCache.GetInv(change.FileId); ok {
				if change.File != nil && change.File.MimeType != driveFolderType {
					pathsToClear = append(pathsToClear, entryType{path: path, entryType: fs.EntryObject})
				} else {
					pathsToClear = append(pathsToClear, entryType{path: path, entryType: fs.EntryDirectory})
				}
				continue
			}

			if change.File != nil && change.File.MimeType != driveFolderType {
				// translate the parent dir of this object
				if len(change.File.Parents) > 0 {
					if path, ok := f.dirCache.GetInv(change.File.Parents[0]); ok {
						// and append the drive file name to compute the full file name
						if len(path) > 0 {
							path = path + "/" + change.File.Name
						} else {
							path = change.File.Name
						}
						// this will now clear the actual file too
						pathsToClear = append(pathsToClear, entryType{path: path, entryType: fs.EntryObject})
					}
				} else { // a true root object that is changed
					pathsToClear = append(pathsToClear, entryType{path: change.File.Name, entryType: fs.EntryObject})
				}
			}
		}

		visitedPaths := make(map[string]bool)
		for _, entry := range pathsToClear {
			if _, ok := visitedPaths[entry.path]; ok {
				continue
			}
			visitedPaths[entry.path] = true
			notifyFunc(entry.path, entry.entryType)
		}

		if changeList.NewStartPageToken != "" {
			pageToken = changeList.NewStartPageToken
			fs.Debugf(f, "All changes were processed. Waiting for more.")
			time.Sleep(pollInterval)
		} else if changeList.NextPageToken != "" {
			pageToken = changeList.NextPageToken
			fs.Debugf(f, "There are more changes pending, checking now.")
		} else {
			fs.Debugf(f, "Did not get any page token, something went wrong! %+v", changeList)
			return
		}
	}
}

// DirCacheFlush resets the directory cache - used in testing as an
// optional interface
func (f *Fs) DirCacheFlush() {
	f.dirCache.ResetRoot()
}

// Hashes returns the supported hash sets.
func (f *Fs) Hashes() hash.Set {
	return hash.Set(hash.MD5)
}

// ------------------------------------------------------------

// Fs returns the parent Fs
func (o *Object) Fs() fs.Info {
	return o.fs
}

// Return a string version
func (o *Object) String() string {
	if o == nil {
		return "<nil>"
	}
	return o.remote
}

// Remote returns the remote path
func (o *Object) Remote() string {
	return o.remote
}

// Hash returns the Md5sum of an object returning a lowercase hex string
func (o *Object) Hash(t hash.Type) (string, error) {
	if t != hash.MD5 {
		return "", hash.ErrUnsupported
	}
	return o.md5sum, nil
}

// Size returns the size of an object in bytes
func (o *Object) Size() int64 {
	return o.bytes
}

// setMetaData sets the fs data from a drive.File
func (o *Object) setMetaData(info *drive.File) {
	o.id = info.Id
	o.url = fmt.Sprintf("%sfiles/%s?alt=media", o.fs.svc.BasePath, info.Id)
	o.md5sum = strings.ToLower(info.Md5Checksum)
	o.bytes = info.Size
	if *driveUseCreatedDate {
		o.modifiedDate = info.CreatedTime
	} else {
		o.modifiedDate = info.ModifiedTime
	}
	o.mimeType = info.MimeType
}

// readMetaData gets the info if it hasn't already been fetched
func (o *Object) readMetaData() (err error) {
	if o.id != "" {
		return nil
	}

	leaf, directoryID, err := o.fs.dirCache.FindRootAndPath(o.remote, false)
	if err != nil {
		if err == fs.ErrorDirNotFound {
			return fs.ErrorObjectNotFound
		}
		return err
	}

	found, err := o.fs.list(directoryID, leaf, false, true, false, func(item *drive.File) bool {
		if item.Name == leaf {
			o.setMetaData(item)
			return true
		}
		return false
	})
	if err != nil {
		return err
	}
	if !found {
		return fs.ErrorObjectNotFound
	}
	return nil
}

// ModTime returns the modification time of the object
//
//
// It attempts to read the objects mtime and if that isn't present the
// LastModified returned in the http headers
func (o *Object) ModTime() time.Time {
	err := o.readMetaData()
	if err != nil {
		fs.Debugf(o, "Failed to read metadata: %v", err)
		return time.Now()
	}
	modTime, err := time.Parse(timeFormatIn, o.modifiedDate)
	if err != nil {
		fs.Debugf(o, "Failed to read mtime from object: %v", err)
		return time.Now()
	}
	return modTime
}

// SetModTime sets the modification time of the drive fs object
func (o *Object) SetModTime(modTime time.Time) error {
	err := o.readMetaData()
	if err != nil {
		return err
	}
	// New metadata
	updateInfo := &drive.File{
		ModifiedTime: modTime.Format(timeFormatOut),
	}
	// Set modified date
	var info *drive.File
	err = o.fs.pacer.Call(func() (bool, error) {
		info, err = o.fs.svc.Files.Update(o.id, updateInfo).Fields(googleapi.Field(partialFields)).SupportsTeamDrives(o.fs.isTeamDrive).Do()
		return shouldRetry(err)
	})
	if err != nil {
		return err
	}
	// Update info from read data
	o.setMetaData(info)
	return nil
}

// Storable returns a boolean as to whether this object is storable
func (o *Object) Storable() bool {
	return true
}

// httpResponse gets an http.Response object for the object o.url
// using the method passed in
func (o *Object) httpResponse(method string, options []fs.OpenOption) (req *http.Request, res *http.Response, err error) {
	if o.url == "" {
		return nil, nil, errors.New("forbidden to download - check sharing permission")
	}
	if o.isDocument {
		for _, o := range options {
			// https://developers.google.com/drive/v3/web/manage-downloads#partial_download
			if _, ok := o.(*fs.RangeOption); ok {
				return nil, nil, errors.New("partial downloads are not supported while exporting Google Documents")
			}
		}
	}
	req, err = http.NewRequest(method, o.url, nil)
	if err != nil {
		return req, nil, err
	}
	fs.OpenOptionAddHTTPHeaders(req.Header, options)
	err = o.fs.pacer.Call(func() (bool, error) {
		res, err = o.fs.client.Do(req)
		return shouldRetry(err)
	})
	if err != nil {
		return req, nil, err
	}
	return req, res, nil
}

// openFile represents an Object open for reading
type openFile struct {
	o       *Object       // Object we are reading for
	in      io.ReadCloser // reading from here
	bytes   int64         // number of bytes read on this connection
	eof     bool          // whether we have read end of file
	errored bool          // whether we have encountered an error during reading
}

// Read bytes from the object - see io.Reader
func (file *openFile) Read(p []byte) (n int, err error) {
	n, err = file.in.Read(p)
	file.bytes += int64(n)
	if err != nil && err != io.EOF {
		file.errored = true
	}
	if err == io.EOF {
		file.eof = true
	}
	return
}

// Close the object and update bytes read
func (file *openFile) Close() (err error) {
	// If end of file, update bytes read
	if file.eof && !file.errored {
		fs.Debugf(file.o, "Updating size of doc after download to %v", file.bytes)
		file.o.bytes = file.bytes
	}
	return file.in.Close()
}

// Check it satisfies the interfaces
var _ io.ReadCloser = &openFile{}

// Open an object for read
func (o *Object) Open(options ...fs.OpenOption) (in io.ReadCloser, err error) {
	req, res, err := o.httpResponse("GET", options)
	if err != nil {
		return nil, err
	}
	_, isRanging := req.Header["Range"]
	if !(res.StatusCode == http.StatusOK || (isRanging && res.StatusCode == http.StatusPartialContent)) {
		_ = res.Body.Close() // ignore error
		return nil, errors.Errorf("bad response: %d: %s", res.StatusCode, res.Status)
	}
	// If it is a document, update the size with what we are
	// reading as it can change from the HEAD in the listing to
	// this GET.  This stops rclone marking the transfer as
	// corrupted.
	if o.isDocument {
		return &openFile{o: o, in: res.Body}, nil
	}
	return res.Body, nil
}

// Update the already existing object
//
// Copy the reader into the object updating modTime and size
//
// The new object may have been created if an error is returned
func (o *Object) Update(in io.Reader, src fs.ObjectInfo, options ...fs.OpenOption) error {
	size := src.Size()
	modTime := src.ModTime()
	if o.isDocument {
		return errors.New("can't update a google document")
	}
	updateInfo := &drive.File{
		MimeType:     fs.MimeType(src),
		ModifiedTime: modTime.Format(timeFormatOut),
	}

	// Make the API request to upload metadata and file data.
	var err error
	var info *drive.File
	if size == 0 || size < int64(driveUploadCutoff) {
		// Don't retry, return a retry error instead
		err = o.fs.pacer.CallNoRetry(func() (bool, error) {
			info, err = o.fs.svc.Files.Update(o.id, updateInfo).Media(in, googleapi.ContentType("")).Fields(googleapi.Field(partialFields)).SupportsTeamDrives(o.fs.isTeamDrive).Do()
			return shouldRetry(err)
		})
		if err != nil {
			return err
		}
	} else {
		// Upload the file in chunks
		info, err = o.fs.Upload(in, size, updateInfo.MimeType, o.id, updateInfo, o.remote)
		if err != nil {
			return err
		}
	}
	o.setMetaData(info)
	return nil
}

// Remove an object
func (o *Object) Remove() error {
	if o.isDocument {
		return errors.New("can't delete a google document")
	}
	var err error
	err = o.fs.pacer.Call(func() (bool, error) {
		if *driveUseTrash {
			info := drive.File{
				Trashed: true,
			}
			_, err = o.fs.svc.Files.Update(o.id, &info).Fields("").SupportsTeamDrives(o.fs.isTeamDrive).Do()
		} else {
			err = o.fs.svc.Files.Delete(o.id).Fields("").SupportsTeamDrives(o.fs.isTeamDrive).Do()
		}
		return shouldRetry(err)
	})
	return err
}

// MimeType of an Object if known, "" otherwise
func (o *Object) MimeType() string {
	err := o.readMetaData()
	if err != nil {
		fs.Debugf(o, "Failed to read metadata: %v", err)
		return ""
	}
	return o.mimeType
}

// Check the interfaces are satisfied
var (
	_ fs.Fs              = (*Fs)(nil)
	_ fs.Purger          = (*Fs)(nil)
	_ fs.CleanUpper      = (*Fs)(nil)
	_ fs.PutStreamer     = (*Fs)(nil)
	_ fs.Copier          = (*Fs)(nil)
	_ fs.Mover           = (*Fs)(nil)
	_ fs.DirMover        = (*Fs)(nil)
	_ fs.DirCacheFlusher = (*Fs)(nil)
	_ fs.ChangeNotifier  = (*Fs)(nil)
	_ fs.PutUncheckeder  = (*Fs)(nil)
	_ fs.PublicLinker    = (*Fs)(nil)
	_ fs.MergeDirser     = (*Fs)(nil)
	_ fs.Object          = (*Object)(nil)
	_ fs.MimeTyper       = &Object{}
)<|MERGE_RESOLUTION|>--- conflicted
+++ resolved
@@ -567,18 +567,12 @@
 		}
 		for _, e := range entries {
 			if _, isObject := e.(fs.Object); isObject && e.Remote() == remote {
-<<<<<<< HEAD
-				// return an error with an fs which points to the parent
-				return &newF, fs.ErrorIsFile
-
-=======
 				// XXX: update the old f here instead of returning tempF, since
 				// `features` were already filled with functions having *f as a receiver.
 				// See https://github.com/ncw/rclone/issues/2182
 				f.dirCache = tempF.dirCache
 				f.root = tempF.root
 				return f, fs.ErrorIsFile
->>>>>>> 9df266a6
 			}
 		}
 		// File doesn't exist so return old f
